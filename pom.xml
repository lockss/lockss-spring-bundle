--- conflicted
+++ resolved
@@ -43,11 +43,7 @@
   
   <groupId>org.lockss</groupId>
   <artifactId>lockss-spring-parent-pom</artifactId>
-<<<<<<< HEAD
-  <version>1.3.0-SNAPSHOT</version>
-=======
-  <version>1.3.0</version>
->>>>>>> be706ba2
+  <version>1.4.0-SNAPSHOT</version>
   <packaging>pom</packaging>
   
   <name>lockss-spring-parent-pom</name>
