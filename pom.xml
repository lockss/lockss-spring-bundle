--- conflicted
+++ resolved
@@ -38,21 +38,13 @@
   <parent>
     <groupId>org.lockss</groupId>
     <artifactId>lockss-parent-pom</artifactId>
-<<<<<<< HEAD
-    <version>1.17.2</version>
-=======
     <version>1.18.0-SNAPSHOT</version>
->>>>>>> 4ef6c3be
     <relativePath />
   </parent>
 
   <groupId>org.lockss</groupId>
   <artifactId>lockss-spring-bundle</artifactId>
-<<<<<<< HEAD
-  <version>2.15.2</version>
-=======
   <version>2.16.0-SNAPSHOT</version>
->>>>>>> 4ef6c3be
   <packaging>jar</packaging>
 
   <name>lockss-spring-bundle</name>
